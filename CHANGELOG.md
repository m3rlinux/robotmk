# Changelog

All notable changes to this project will be documented in this file.

The format is based on [Keep a Changelog](https://keepachangelog.com/en/1.0.0/),
and this project adheres to [Semantic Versioning](https://semver.org/spec/v2.0.0.html).

<<<<<<< HEAD
=======
## 1.1.1 - 2021-07-29

* Fixed CRLF bug, thanks @NimVek (#146)

>>>>>>> 6417e874
## 1.1.1-beta - 2021-07-25

### Fixed 

* Fixed two bugs in 1.6 bakery: double nested key in `robotmk.yml` for piggybackhost and robotdir (#141, #143)
* Fixed a bug on Linux when asynchronous execution failed because the runner could not import the Robotmk module. (#115)
* Fixed a bug in agent plugin (1.6 & 2): piggyback option without effect (#142)
* Fixed a bug on Linux: executable bit was not set on agent plugins (#116)
* Fixed a bug in agent plugin: Client setting UTF-8 not handled (#137)
* Fixed a bug in Check (1.6 & 2): Fixed stale suite result handling (#134)

### Changed

* log_rotation gets stored now properly as int in `robotmk.yml`

### Added 

* Added documentation for `robotmk.yml` format for non CEE users 


## 1.1.0 - 2021-06-14

### Changed

* Changed keyword `Add Robotmk Message` to `Add Monitoring Message` to avoid masking of the word "robotmk" by robot framework (fixes #133)

## 1.1.0-beta.4 - 2021-06-01

### Fixed 

* Fixed bug in agent plugin: robotdir default now gets set before accessing it (Thanks @kleinski, Fixes #127)
* Fixed bug in agent bakery: WATO returns a dict with double key (cant be changed; access this double key) (Thanks @kleinski, Fixes #127)
* Fixed bug in agent plugin: Robotdir globbing catched too much files (closes #130)
* Fixed bug in check: set details to None if no messages present (Thanks @kleinski, fixes #131)

## 1.1.0-beta.3 - 2021-05-31

### Fixed

* Fixed bug in v2 bakery (allow_empty crashes only in 2.0.0p5, not p4) (thanks @kleinski, closes #124)


## 1.1.0-beta.2 - 2021-05-23

### Fixed

* Fixed crash in V2 bakery in external mode - Non yielded for runner (closes #123)
* Fixed bug in v1 bakery: no bin files for external mode (closes #122)


## 1.1.0-beta.1 - 2021-05-23

Checkmk V2 Compatibility release

From now on, there are MKP artifacts for both current Checkmk versions: 

* `robotmk.v1.1.0-cmk1.mkp` - Checkmk 1.6x
* `robotmk.v1.1.0-cmk2.mkp` - Checkmk 2.x

### Added

* Completely rewritten bakery script for Checkmk Version 2 (Bakery API)
* Adapted check script for Checkmk Version 2 (Check API)
* Changed from VM/baremetal development to VS Code devcontainer setup 
* Added Github Workflows for Artifacts and Release Assets

### Changed

* The agent plugins now have the default extension `.py`.
* Agent plugin can auto-determine robotdir, if missing in YML config
* WATO pages are V1 and V2 compatible
* Disabled auto-merging of robomk-keywords into agent plugin
* Changed Logo 

### Fixed

### Removed

* Removed pytest - will rebuild the whole test structure from scratch 

### Deprecated


## v1.0.3 - 2021-04-07

### Added

- Support for Robot Framework Robotmk Keyword library (https://github.com/simonmeggle/robotframework-robotmk) (#112); Keywords supported: `Add Robotmk Message`, `Set Checkmk Test State`

### Fixed

- Fixed wrong XML decoding

## v1.0.2 - 2021-04-07

### Fixed

- Fixed version monitoring: swapped variables, closes #118

## v1.0.1 - 2021-04-07

### Fixed

- Fixed version monitoring (#118)

## v1.0.1 - 2021-04-06

### Fixed

- Two suites on same host were not inventorized correctly (#117)

### Removed

- Removed EXEC_MODE from discovery naming variables - useless 


## v1.0.0-beta - 2021-03-25

**WARNING: This first major release is 100% incompatible with former versions.**
Make sure to export all WATO rules because this version is not able to read the
old data structures.  

- Added WATO option to override the Robotmk service name (#98)
- Separate Logfiles
- Runner/Controller
- Suite Tag 
- Log rotation
- Prefix formatting
- Plugin: Added daily log Robotmk file rotation (#88)
- New Robotmk Service: Perfometer Thresholds Graphs
- splitted Robotmk plugin into controller/runner
- The data transmission from client to server is done with a JSON container 
  structure
- HTML log transport to checkmk server


## v0.1.9 - 2021-01-16

### Changed

- WATO option for check: print monitored runtime even if OK (closes #70)

### Fixed

- Bakery set a wrong binary path on Windows (robotmk plugin was placed in agentdata root dir); created 
  custom file packages for linux and windows. Renamed the custom file packages to `robotmk-windows` and 
  `robotmk-linux` (solves #73)
- Bakery: fixed wrong key value for utf-8 (closes #72)
- Plugin: Robot Logfile rotation "never" crashes (TypeError) (closes #77)
- Badges and Unicode symbols for S/T/K do not represent worst state (closes #78)
- Time of last execution does not work on discovery level (#74)

## v0.1.8 - 2021-01-06

### Fixed

- When using a custom service prefix for discovery, the pattern `%SPACE%` can now
  be used at the prefix end to prevent Multisite cropping the string. (Solves #69)

## v0.1.7 - 2021-01-05

### Fixed/Changed

- Service prefix "Robot" is eliminated. By default, there is *no* prefix at all. 
  It can be overriden by a custom one. By installing this version, your existing Robot 
  services will get new descriptions (=without "Robot"), RRD data tied to the old 
  name will be lost. (closes #50)

## v0.1.6 - 2021-01-05

## Added

- Inventory blacklist: when using discovery level, now it is possible to blacklist certain nodes which should not be 
  inventorized as services. (solves #54)

## v0.1.5 - 2021-01-04
### Added

- Log/Report/XML files of RF tests are now saved with a timestamp to make debugging easier.
  New WATO option for the check plugin to set the number of days log files should be kept. (solves #56)
- Besides UTF-8, there are two more options in WATO to encode the data between agent and server: 
  BASE-64 and zlib compression. The latter is implemented with regard to the upcoming integration 
  of RF HTML logs into Checkmk. As soon they are containing screenshot data, compression is needed. Solves #65.
- Added WATO option `show_submessages` to enable/disable the presence of sub-node messages in tests and suites. 

### Changed

- WATO option "includedate": in the past, it contained the end timestamp of the node
  itself. This could lead to misunderstandings if discovery level > 0 was used, because
  last execution for services generated from tests were different. In fact this was true, 
  but the interesting fact is when the _suite_ was executed last, not a subsuite or test. 
  For this reason, the date is now the timestamp of the whole suite execution end.  


### Fixed

- Support UTF-8, solves problem with german umlaut etc. (closes #55)
- RF States of Keywords are now preserved and not propagated upwards. This is neccessary because
  keywords like 'Run Keyword And Return Status' can wrap kw execution; a failed kw will not fail 
  the whole test. With this commit, the cmk-side evaluation of the RF restult tree respects the RF
  state of each node, but does not propagate it. (solves #57 and #58)
- Bakery crashes when Robotmk rule does not contain specific suites (closes #45)
- Multisite crashes ("no closing quotation") when nasty chars from keyword names get into perflabels (closes #64)

## v0.1.4 - 2020-11-15
### Added

- Bakery/Check: Added spooldir mode; Robotmk plugin can be triggered externally, writes to spooldir of mk agent (#49)
- Check now makes use of HTML badges for WARN/CRIT (#52)

### Changed

- Plugin: Set tmpdir on Windows to a fixed path (#47)
- Improved Logging (#48)

### Fixed

- No graphs when using a discovery level (#53)
## v0.1.3 - 2020-0-16
### Added 

- Check: Introduce CRITICAL state for thresholds (#22)
- Check: Add WATO option: include execution timestamp into first line (#41)

### Fixed

- Check: Solved check crash when only perfdata rule active, not threshold (#40)

## v0.1.2 - 2020-07-10

### Fixed

- Bakery: Wrong formatting of variable argument (#38)
- Plugin: Backslash escaping of Checkmk programdata path (#37)

## v0.1.1 - 2020-07-01

- First Release; Bakery, Plugin and Check are working together


## vx.x.x - yyyy-mm-dd
### Added

### Changed

### Fixed

### Removed

### Deprecated<|MERGE_RESOLUTION|>--- conflicted
+++ resolved
@@ -5,13 +5,10 @@
 The format is based on [Keep a Changelog](https://keepachangelog.com/en/1.0.0/),
 and this project adheres to [Semantic Versioning](https://semver.org/spec/v2.0.0.html).
 
-<<<<<<< HEAD
-=======
 ## 1.1.1 - 2021-07-29
 
 * Fixed CRLF bug, thanks @NimVek (#146)
 
->>>>>>> 6417e874
 ## 1.1.1-beta - 2021-07-25
 
 ### Fixed 
