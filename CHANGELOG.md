--- conflicted
+++ resolved
@@ -6,11 +6,7 @@
 and this project adheres to [Semantic Versioning](https://semver.org/spec/v2.0.0.html).
 
 
-<<<<<<< HEAD
-## 1.4.3 - 2023-05-16
-=======
 ## 1.4.4 - 2023-05-16
->>>>>>> 1f96c666
 
 Compatibility patch for Checkmk V2.3
 
