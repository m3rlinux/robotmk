--- conflicted
+++ resolved
@@ -40,10 +40,6 @@
             // allow to inspect also foreign code
             "justMyCode": false
         },
-<<<<<<< HEAD
-            
-        
-=======
         {
             "name": "RobotMK plugin WIN",
             "type": "python",
@@ -57,6 +53,5 @@
             // allow to inspect also foreign code
             "justMyCode": false
         },           
->>>>>>> 4eea43c2
     ]
 }