name: MKP-Release

on:
  push:
    tags:
    - 'v*'

jobs:

# ////////////////////////////////////////////////////////////////////////
      
  # build_v1:
  #   name: Artifact MKP CMK v1
  #   runs-on: ubuntu-latest
  #   container:
  #     image: checkmk/check-mk-raw:1.6.0-latest

  #   env:
  #     OMD_ROOT: /omd/sites/cmk
  #     OMD_SITE: cmk
  #     CMK_SITE_ID: cmk
  #     WORKSPACE: ${{ github.workspace }}

  #   steps:
  #     - name: Install jq package
  #       run: apt update && apt-get -y install jq lsyncd
  #     - name: Create Checkmk Site
  #       run: /docker-entrypoint.sh /bin/true
  #     - name: add custom deb repository
  #       uses: myci-actions/add-deb-repo@4
  #       with:
  #         repo: deb http://deb.debian.org/debian stretch-backports main contrib non-free
  #         repo-name: stretch-backports
  #         update: true
  #     - name: Install newer git from backports
  #       run: apt-get -y -t stretch-backports install git

  #     - name: Checkout Robotmk repository 
  #       uses: actions/checkout@v2
  #     - name: Link repository files into container
  #       run: .devcontainer/linkfiles.sh
  #     - name: Update GITHUB_PATH
  #       run: echo "/omd/sites/cmk/bin" >> $GITHUB_PATH
  #     - name: Build MKP
  #       run: .devcontainer/build.sh
  #       id: cmkpkg
  #     - name: Upload artifact
  #       uses: actions/upload-artifact@v2
  #       with:
  #         name: ${{ steps.cmkpkg.outputs.artifactname }}
  #         path: ${{ steps.cmkpkg.outputs.pkgfile }}
  #     - uses: actions/checkout@v2

# ////////////////////////////////////////////////////////////////////////  

  build_v2:
    name: Artifact MKP CMK v2
    runs-on: ubuntu-latest
    container:
      image: checkmk/check-mk-raw:2.0.0-latest

    env:
      OMD_ROOT: /omd/sites/cmk
      OMD_SITE: cmk
      CMK_SITE_ID: cmk
      WORKSPACE: ${{ github.workspace }}

    steps:
      - name: Install tools
        run: apt update && apt-get -y install sudo jq tree
      - name: Create Checkmk Site
        run: /docker-entrypoint.sh /bin/true
      - name: Checkout Robotmk repository
        uses: actions/checkout@v2

      - name: Link repository files into container
        run: .devcontainer/linkfiles.sh
      - name: Update GITHUB_PATH
        run: echo "/omd/sites/cmk/bin" >> $GITHUB_PATH

<<<<<<< HEAD
      - name: Setup tmate session
        uses: mxschmitt/action-tmate@v3
=======
      # - name: Setup tmate session
      #   uses: mxschmitt/action-tmate@v3
>>>>>>> 7579390a
      - name: Build MKP
        run: .devcontainer/build.sh
        id: cmkpkg
      - name: Upload artifact
        uses: actions/upload-artifact@v2
        with:
            name: ${{ steps.cmkpkg.outputs.artifactname }}
            path: ${{ steps.cmkpkg.outputs.pkgfile }}

# ////////////////////////////////////////////////////////////////////////  
            
  # https://docs.github.com/en/actions/guides/storing-workflow-data-as-artifacts#downloading-or-deleting-artifacts
  # release:
  #   name: Release MKP CMK v2
  #   runs-on: ubuntu-latest
  #   needs:
  #     # - build_v1
  #     - build_v2
  #   env:
  #     WORKSPACE: ${{ github.workspace }}
  #   steps:
  #     - name: Checkout Robotmk repository 
  #       uses: actions/checkout@v2     
  #     - name: Download CMK1/2 artifact
  #       uses: actions/download-artifact@v2
  #       with:
  #         # download dir
  #         path: package   
  #     - name: Debug - Show downloaded content
  #       run: ls -la package/*          
  #     - name: Show ref
  #       run: echo ${GITHUB_REF##*/}
  #     - name: curl chag
  #       uses: wei/curl@master
  #       with:
  #         args: https://raw.githubusercontent.com/mtdowling/chag/master/chag --output chag
  #     - name: chag
  #       run: bash chag contents > RELEASE_CHANGELOG.md

  #     - name: Get Tag
  #       id: tag
  #       run: echo ::set-output name=VERSION::${GITHUB_REF##*/}

  #     # The Release text will be taken from the annotated tag, created with "chag"
  #     - name: Create Release
  #       id: create_release
  #       uses: softprops/action-gh-release@v1
  #       env:
  #         GITHUB_TOKEN: ${{ secrets.GITHUB_TOKEN }}
  #         RELEASE_NAME: ${GITHUB_REF##*/}
  #       with:
  #         name: Release ${{ steps.tag.outputs.VERSION }}
  #         body_path: RELEASE_CHANGELOG.md
  #         draft: false
  #         prerelease: false

  #     # -m "" means: Leave the Release mesage body as it is, do not modify
  #     - name: Add Release Assets
  #       run: hub release edit $(find package/ -type f -name "*.mkp" -printf "-a %p ") -m "" "${GITHUB_REF#refs/*/}"
  #       env:
  #         GITHUB_TOKEN: ${{ secrets.GITHUB_TOKEN }}
<|MERGE_RESOLUTION|>--- conflicted
+++ resolved
@@ -78,13 +78,8 @@
       - name: Update GITHUB_PATH
         run: echo "/omd/sites/cmk/bin" >> $GITHUB_PATH
 
-<<<<<<< HEAD
-      - name: Setup tmate session
-        uses: mxschmitt/action-tmate@v3
-=======
       # - name: Setup tmate session
       #   uses: mxschmitt/action-tmate@v3
->>>>>>> 7579390a
       - name: Build MKP
         run: .devcontainer/build.sh
         id: cmkpkg
