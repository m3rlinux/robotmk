name: MKP-Release

on:
  workflow_dispatch: 
  push:
    branches: 
      - 'v1/stable'

jobs:

  build_v2:
    name: Build Robotmk MKP
    runs-on: ubuntu-latest
    container:
      image: checkmk/check-mk-raw:2.3.0-latest

    env:
      OMD_ROOT: /omd/sites/cmk
      OMD_SITE: cmk
      CMK_SITE_ID: cmk
      WORKSPACE: ${{ github.workspace }}

    steps:
      - name: Install tools
        run: apt update && apt-get -y install sudo jq tree hub
      - name: Create Checkmk Site
        run: /docker-entrypoint.sh /bin/true
      - name: Checkout Robotmk repository
        uses: actions/checkout@v2

      - name: Link repository files into container
        run: .devcontainer/linkfiles.sh
      - name: Update GITHUB_PATH
        run: echo "/omd/sites/cmk/bin" >> $GITHUB_PATH

      #  Uncomment this to debug
      # - name: Setup tmate session
      #   uses: mxschmitt/action-tmate@v3
      - name: Build MKP
        run: .devcontainer/build.sh
        id: cmkpkg
      - name: Upload artifact
        uses: actions/upload-artifact@v2
        with:
            name: ${{ steps.cmkpkg.outputs.artifactname }}
            path: ${{ steps.cmkpkg.outputs.pkgfile }}

  # ////////////////////////////////////////////////////////////////////////              
  # https://docs.github.com/en/actions/guides/storing-workflow-data-as-artifacts#downloading-or-deleting-artifacts
  release:
    name: Release Robotmk MKP
    runs-on: ubuntu-latest
    needs:
      # - build_v1
      - build_v2
    env:
      WORKSPACE: ${{ github.workspace }}
    steps:
      - name: Install tools
        run: sudo apt update && sudo apt-get -y install hub
      - name: Checkout Robotmk repository 
        uses: actions/checkout@v2     
      - name: Download CMK1/2 artifact
        uses: actions/download-artifact@v2
        with:
          # download dir
          path: package   
      - name: Debug - Show downloaded content
        run: ls -la package/*          
      - name: Show ref
        run: echo ${GITHUB_REF##*/}
      - name: curl chag
        uses: wei/curl@master
        with:
          args: https://raw.githubusercontent.com/mtdowling/chag/master/chag --output chag
      - name: chag
        run: bash chag contents > RELEASE_CHANGELOG.md

#      - name: Get Tag
#        id: tag
#        run: echo ::set-output name=VERSION::${GITHUB_REF##*/}
      - name: Get Version
        id: version
        run: echo ::set-output name=VERSION::${GITHUB_REF#refs/tags/}
      # (The Release text will be taken from the annotated tag, created with "chag")
      - name: Create Release
        id: create_release
        uses: softprops/action-gh-release@v1
        env:
          GITHUB_TOKEN: ${{ secrets.GITHUB_TOKEN }}
<<<<<<< HEAD
          RELEASE_NAME: ${{ steps.tag.outputs.VERSION }}
=======
          RELEASE_NAME: ${{ steps.version.outputs.VERSION }}
>>>>>>> 71a9c7d6
        with:
          name: Release ${{ steps.version.outputs.VERSION }}
          body_path: RELEASE_CHANGELOG.md
<<<<<<< HEAD
          tag_name: ${{ steps.tag.outputs.VERSION }}
=======
          tag_name: ${{ steps.version.outputs.VERSION }}
>>>>>>> 71a9c7d6
          draft: false
          prerelease: false
      # -m "" means: Leave the Release mesage body as it is, do not modify
      - name: Add Release Assets
        run: hub release edit $(find package/ -type f -name "*.mkp" -printf "-a %p ") -m "" "${GITHUB_REF#refs/*/}"
        env:
          GITHUB_TOKEN: ${{ secrets.GITHUB_TOKEN }}

      #  Uncomment this to debug
      #- name: Setup tmate session
      #  uses: mxschmitt/action-tmate@v3        
<|MERGE_RESOLUTION|>--- conflicted
+++ resolved
@@ -88,19 +88,11 @@
         uses: softprops/action-gh-release@v1
         env:
           GITHUB_TOKEN: ${{ secrets.GITHUB_TOKEN }}
-<<<<<<< HEAD
-          RELEASE_NAME: ${{ steps.tag.outputs.VERSION }}
-=======
           RELEASE_NAME: ${{ steps.version.outputs.VERSION }}
->>>>>>> 71a9c7d6
         with:
           name: Release ${{ steps.version.outputs.VERSION }}
           body_path: RELEASE_CHANGELOG.md
-<<<<<<< HEAD
-          tag_name: ${{ steps.tag.outputs.VERSION }}
-=======
           tag_name: ${{ steps.version.outputs.VERSION }}
->>>>>>> 71a9c7d6
           draft: false
           prerelease: false
       # -m "" means: Leave the Release mesage body as it is, do not modify
