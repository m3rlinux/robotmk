name: MKP-Release

on:
  push:
    tags:
    - 'v*'

jobs:

# ////////////////////////////////////////////////////////////////////////
      
  # build_v1:
  #   name: Artifact MKP CMK v1
  #   runs-on: ubuntu-latest
  #   container:
  #     image: checkmk/check-mk-raw:1.6.0-latest

  #   env:
  #     OMD_ROOT: /omd/sites/cmk
  #     OMD_SITE: cmk
  #     CMK_SITE_ID: cmk
  #     WORKSPACE: ${{ github.workspace }}

  #   steps:
  #     - name: Install jq package
  #       run: apt update && apt-get -y install jq lsyncd
  #     - name: Create Checkmk Site
  #       run: /docker-entrypoint.sh /bin/true
  #     - name: add custom deb repository
  #       uses: myci-actions/add-deb-repo@4
  #       with:
  #         repo: deb http://deb.debian.org/debian stretch-backports main contrib non-free
  #         repo-name: stretch-backports
  #         update: true
  #     - name: Install newer git from backports
  #       run: apt-get -y -t stretch-backports install git

  #     - name: Checkout Robotmk repository 
  #       uses: actions/checkout@v2
  #     - name: Link repository files into container
  #       run: .devcontainer/linkfiles.sh
  #     - name: Update GITHUB_PATH
  #       run: echo "/omd/sites/cmk/bin" >> $GITHUB_PATH
  #     - name: Build MKP
  #       run: .devcontainer/build.sh
  #       id: cmkpkg
  #     - name: Upload artifact
  #       uses: actions/upload-artifact@v2
  #       with:
  #         name: ${{ steps.cmkpkg.outputs.artifactname }}
  #         path: ${{ steps.cmkpkg.outputs.pkgfile }}
  #     - uses: actions/checkout@v2

# ////////////////////////////////////////////////////////////////////////  

  build_v2:
    name: Artifact MKP CMK v2
    runs-on: ubuntu-latest
    container:
      image: checkmk/check-mk-raw:2.0.0-latest

    env:
      OMD_ROOT: /omd/sites/cmk
      OMD_SITE: cmk
      CMK_SITE_ID: cmk
      WORKSPACE: ${{ github.workspace }}

    steps:
      - name: Install tools
        run: apt update && apt-get -y install sudo jq tree
      - name: Create Checkmk Site
        run: /docker-entrypoint.sh /bin/true
      - name: Checkout Robotmk repository
        uses: actions/checkout@v2

<<<<<<< HEAD
      # - name: Setup tmate session
      #   uses: mxschmitt/action-tmate@v3

=======
>>>>>>> a62c3d25
      - name: Link repository files into container
        run: .devcontainer/linkfiles.sh
      - name: Update GITHUB_PATH
        run: echo "/omd/sites/cmk/bin" >> $GITHUB_PATH

      - name: Setup tmate session
        uses: mxschmitt/action-tmate@v3
      - name: Build MKP
        run: .devcontainer/build.sh
        id: cmkpkg
      - name: Upload artifact
        uses: actions/upload-artifact@v2
        with:
            name: ${{ steps.cmkpkg.outputs.artifactname }}
            path: ${{ steps.cmkpkg.outputs.pkgfile }}

# ////////////////////////////////////////////////////////////////////////  
            
  # https://docs.github.com/en/actions/guides/storing-workflow-data-as-artifacts#downloading-or-deleting-artifacts
  # release:
  #   name: Release MKP CMK v2
  #   runs-on: ubuntu-latest
  #   needs:
  #     # - build_v1
  #     - build_v2
  #   env:
  #     WORKSPACE: ${{ github.workspace }}
  #   steps:
  #     - name: Checkout Robotmk repository 
  #       uses: actions/checkout@v2     
  #     - name: Download CMK1/2 artifact
  #       uses: actions/download-artifact@v2
  #       with:
  #         # download dir
  #         path: package   
  #     - name: Debug - Show downloaded content
  #       run: ls -la package/*          
  #     - name: Show ref
  #       run: echo ${GITHUB_REF##*/}
  #     - name: curl chag
  #       uses: wei/curl@master
  #       with:
  #         args: https://raw.githubusercontent.com/mtdowling/chag/master/chag --output chag
  #     - name: chag
  #       run: bash chag contents > RELEASE_CHANGELOG.md

  #     - name: Get Tag
  #       id: tag
  #       run: echo ::set-output name=VERSION::${GITHUB_REF##*/}

  #     # The Release text will be taken from the annotated tag, created with "chag"
  #     - name: Create Release
  #       id: create_release
  #       uses: softprops/action-gh-release@v1
  #       env:
  #         GITHUB_TOKEN: ${{ secrets.GITHUB_TOKEN }}
  #         RELEASE_NAME: ${GITHUB_REF##*/}
  #       with:
  #         name: Release ${{ steps.tag.outputs.VERSION }}
  #         body_path: RELEASE_CHANGELOG.md
  #         draft: false
  #         prerelease: false

  #     # -m "" means: Leave the Release mesage body as it is, do not modify
  #     - name: Add Release Assets
  #       run: hub release edit $(find package/ -type f -name "*.mkp" -printf "-a %p ") -m "" "${GITHUB_REF#refs/*/}"
  #       env:
  #         GITHUB_TOKEN: ${{ secrets.GITHUB_TOKEN }}
<|MERGE_RESOLUTION|>--- conflicted
+++ resolved
@@ -73,12 +73,6 @@
       - name: Checkout Robotmk repository
         uses: actions/checkout@v2
 
-<<<<<<< HEAD
-      # - name: Setup tmate session
-      #   uses: mxschmitt/action-tmate@v3
-
-=======
->>>>>>> a62c3d25
       - name: Link repository files into container
         run: .devcontainer/linkfiles.sh
       - name: Update GITHUB_PATH
