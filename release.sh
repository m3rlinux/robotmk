--- conflicted
+++ resolved
@@ -40,15 +40,9 @@
     assert_branch "develop"
     assert_notdirty
 
-<<<<<<< HEAD
-    header "=== Setting pre-release tag pre-$VTAG ..."
-    git tag pre-$VTAG
-    header "=== Moving changelog entries from Unreleased to $TAG ..."
-=======
     header "Setting pre-release tag $preVTAG ..."
     git tag $preVTAG
     header "Moving changelog entries from Unreleased to $TAG ..."
->>>>>>> c38c50de
     chag update $TAG
     header "Committing: 'CHANGELOG: $VTAG'"
     git add . && git commit -m "CHANGELOG: $VTAG"
@@ -81,17 +75,11 @@
     header "=== Removing tags ..."
     git push origin :refs/tags/$VTAG 
     git tag -d $VTAG
-<<<<<<< HEAD
-    exit 
-    header "=== Resetting Changelog: headline $TAG -> 'Unreleased'"
-    sed -i '' -e "s/## $TAG.*/## Unreleased/" CHANGELOG.md
-=======
     header "Removing tags ..."
     exit 
     header "Resetting the 'develop' branch to the tag $preVTAG ..."
     git reset --hard $preVTAG
     git tag -d $preVTAG 
->>>>>>> c38c50de
 }
 
 function assert_branch {
