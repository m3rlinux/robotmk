#!/bin/bash
# SPDX-FileCopyrightText: © 2022 ELABIT GmbH <mail@elabit.de>
# SPDX-License-Identifier: GPL-3.0-or-later
# This file is part of the Robotmk project (https://www.robotmk.org)


devbranch="v1/dev"
masterbranch="v1/stable"

function main (){
    MODE=$1
    TAG=$2

    if [ $(basename $(pwd)) != 'robotmk' ]; then 
        echo "ERROR: You seem to be not in the project root dir. Exiting."
        exit 1
    fi

    if [[ ! "$MODE" =~ release ]]; then 
        echo "ERROR: Param 1 must be either 'release' or 'unrelease'. Exiting."
        exit 1
    fi 

    if [ "x$TAG" == "x" ]; then 
        echo "ERROR: Param 2 must be a version name without 'v', e.g. 1.0.1.  Exiting."
        exit 1
    fi 
    if [ ! -x $(which chag) ]; then 
        echo "ERROR: chag not found."
        echo "-> https://github.com/mtdowling/chag"
        exit 1
    fi    
    export TAG
    export VTAG="$TAG"
    export preVTAG="pre-$VTAG"
    if [ $MODE == 'release' ]; then 
        release
    elif [ $MODE == 'unrelease' ]; then
        unrelease
    fi
}


function release() {
    assert_gh_login
    assert_tag_unique $VTAG
    assert_branch $devbranch
    assert_notdirty

    header "Setting pre-release tag $preVTAG ..."
    git tag $preVTAG
    header "Moving changelog entries from Unreleased to $TAG ..."
    chag update $TAG
    header "Committing: 'CHANGELOG: $VTAG'"
    git add . && git commit -m "CHANGELOG: $VTAG"

    header "=== Replacing Robotmk version in repository ..."
    grep -Hlr 'ROBOTMK_VERSION =' * | grep -v release | xargs sed -i '' -e "s/ROBOTMK_VERSION =.*/ROBOTMK_VERSION = '$VTAG'/"

    header "Committing: 'Version bump $VTAG'"
    git add . && git commit -m "Version bump: $VTAG"
    echo "Workflow result and artifacts are on https://github.com/elabit/robotmk/actions/workflows/mkp-artifact.yml!"

<<<<<<< HEAD
    header "=== Merging develop into master..."
    git checkout master
    git merge develop --no-ff --no-edit --strategy-option theirs
    header "=== Create annotated git tag from Changelog entry ..."
=======
    header "Merging $devbranch into $masterbranch..."
    git checkout $masterbranch
    git merge $devbranch --no-ff --no-edit --strategy-option theirs
    header "Create annotated git tag from Changelog entry ..."
>>>>>>> 3b73f265
    chag tag --addv
    header "Pushing ..."
    git push origin $masterbranch
    git push origin $VTAG
    git checkout $devbranch
}

function unrelease() {
    assert_gh_login
    assert_branch $devbranch
    # assert_notdirty
<<<<<<< HEAD
    header "=== Changing to develop branch ..."
    git checkout develop
    header "=== Removing the release with tag $VTAG ..."
=======
    header "Changing to $devbranch branch ..."
    git checkout $devbranch
    header "Removing the release with tag $VTAG ..."
>>>>>>> 3b73f265
    gh release delete $VTAG -y
    header "=== Removing tags ..."
    git push origin :refs/tags/$VTAG 
    header "Removing tags ..."
    git tag -d $VTAG
    #header "Resetting the '$devbranch' branch to the tag $preVTAG ..."
    #git reset --hard $preVTAG
    #git tag -d $preVTAG 
}

function assert_branch {
    BRANCH="$(git rev-parse --abbrev-ref HEAD)"
    if [[ "$BRANCH" != $1 ]]; then
        echo "ERROR: You are not in branch '$1'. Exiting."
        exit 1
    fi
}

function assert_notdirty {
    if [ -n "$(git status --porcelain)" ]; then 
        echo "ERROR: The working area is dirty; please commit first! Exiting."
        exit 1
    fi
}

function header() {
    echo "========================="
    echo "$1"
}

function assert_gh_login() {
    gh auth status 2>&1 > /dev/null
    if [ $? -gt 0 ]; then 
        echo "ERROR: you do not seem to be logged in with gh CLI. Exiting."
        exit 1
    fi 
}

function assert_tag_unique(){
    git tag | egrep -q "^$1$"
    if [ $? -eq 0 ]; then 
        echo "ERROR: Tag $1 exists already. Exiting."
        exit 1
    fi
}


main $@<|MERGE_RESOLUTION|>--- conflicted
+++ resolved
@@ -61,17 +61,10 @@
     git add . && git commit -m "Version bump: $VTAG"
     echo "Workflow result and artifacts are on https://github.com/elabit/robotmk/actions/workflows/mkp-artifact.yml!"
 
-<<<<<<< HEAD
-    header "=== Merging develop into master..."
-    git checkout master
-    git merge develop --no-ff --no-edit --strategy-option theirs
-    header "=== Create annotated git tag from Changelog entry ..."
-=======
     header "Merging $devbranch into $masterbranch..."
     git checkout $masterbranch
     git merge $devbranch --no-ff --no-edit --strategy-option theirs
     header "Create annotated git tag from Changelog entry ..."
->>>>>>> 3b73f265
     chag tag --addv
     header "Pushing ..."
     git push origin $masterbranch
@@ -83,15 +76,9 @@
     assert_gh_login
     assert_branch $devbranch
     # assert_notdirty
-<<<<<<< HEAD
-    header "=== Changing to develop branch ..."
-    git checkout develop
-    header "=== Removing the release with tag $VTAG ..."
-=======
     header "Changing to $devbranch branch ..."
     git checkout $devbranch
     header "Removing the release with tag $VTAG ..."
->>>>>>> 3b73f265
     gh release delete $VTAG -y
     header "=== Removing tags ..."
     git push origin :refs/tags/$VTAG 
